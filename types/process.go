--- conflicted
+++ resolved
@@ -62,7 +62,6 @@
 }
 
 type Process struct {
-<<<<<<< HEAD
 	ID                 HexBytes              `json:"id,omitempty"             cbor:"0,keyasint,omitempty"`
 	Status             uint8                 `json:"status"                   cbor:"1,keyasint,omitempty"`
 	OrganizationId     common.Address        `json:"organizationId"           cbor:"2,keyasint,omitempty"`
@@ -80,22 +79,6 @@
 	IsFinalized        bool                  `json:"isFinalized"              cbor:"14,keyasint,omitempty"`
 	IsAcceptingVotes   bool                  `json:"isAcceptingVotes"         cbor:"15,keyasint,omitempty"`
 	SequencerStats     SequencerProcessStats `json:"sequencerStats"           cbor:"16,keyasint"`
-=======
-	ID                 HexBytes       `json:"id,omitempty"             cbor:"0,keyasint,omitempty"`
-	Status             uint8          `json:"status"                   cbor:"1,keyasint,omitempty"`
-	OrganizationId     common.Address `json:"organizationId"           cbor:"2,keyasint,omitempty"`
-	EncryptionKey      *EncryptionKey `json:"encryptionKey"            cbor:"3,keyasint,omitempty"`
-	StateRoot          *BigInt        `json:"stateRoot"                cbor:"4,keyasint,omitempty"`
-	Result             []*BigInt      `json:"result"                   cbor:"5,keyasint,omitempty"`
-	StartTime          time.Time      `json:"startTime"                cbor:"6,keyasint,omitempty"`
-	Duration           time.Duration  `json:"duration"                 cbor:"7,keyasint,omitempty"`
-	MetadataURI        string         `json:"metadataURI"              cbor:"8,keyasint,omitempty"`
-	BallotMode         *BallotMode    `json:"ballotMode"               cbor:"9,keyasint,omitempty"`
-	Census             *Census        `json:"census"                   cbor:"10,keyasint,omitempty"`
-	VoteCount          *BigInt        `json:"voteCount"                cbor:"12,keyasint,omitempty"`
-	VoteOverwriteCount *BigInt        `json:"voteOverwriteCount"       cbor:"13,keyasint,omitempty"`
-	IsFinalized        bool           `json:"isFinalized"              cbor:"14,keyasint,omitempty"`
->>>>>>> 3a03c246
 }
 
 type SequencerProcessStats struct {
