package api

import (
	"bytes"
	"fmt"
	"io"
	"net/http"
	"strings"
	"sync"
	"time"

	"github.com/go-chi/chi/v5"
	"github.com/go-chi/chi/v5/middleware"
	"github.com/go-chi/cors"
	"github.com/vocdoni/vocdoni-z-sandbox/log"
	stg "github.com/vocdoni/vocdoni-z-sandbox/storage"
)

// APIConfig type represents the configuration for the API HTTP server.
// It includes the host, port and optionally an existing storage instance.
type APIConfig struct {
	Host    string
	Port    int
	Storage *stg.Storage // Optional: use existing storage instance
}

// API type represents the API HTTP server with JWT authentication capabilities.
type API struct {
	router  *chi.Mux
	storage *stg.Storage
}

// New creates a new API instance with the given configuration.
// It also initializes the storage and starts the HTTP server.
func New(conf *APIConfig) (*API, error) {
	if conf == nil {
		return nil, fmt.Errorf("missing API configuration")
	}
	if conf.Storage == nil {
		return nil, fmt.Errorf("missing storage instance")
	}
	a := &API{
		storage: conf.Storage,
	}

	// Initialize router
	a.initRouter()
	go func() {
		log.Infow("Starting API server", "host", conf.Host, "port", conf.Port)
		if err := http.ListenAndServe(fmt.Sprintf("%s:%d", conf.Host, conf.Port), a.router); err != nil {
			log.Fatalf("failed to start the API server: %v", err)
		}
	}()
	return a, nil
}

// Router returns the chi router for testing purposes
func (a *API) Router() *chi.Mux {
	return a.router
}

// registerHandlers registers all the HTTP handlers for the API endpoints.
func (a *API) registerHandlers() {
	// The following endpoints are registered:
	// - GET /ping: No parameters
	// - POST /process: No parameters
	// - GET /process: No parameters
	// - POST /census: No parameters
	// - POST /census/participants?id=<uuid>: Parameters: id
	// - GET /census/participants?id=<uuid>: Parameters: id
	// - GET /census/root?id=<uuid>: Parameters: id
	// - GET /census/size?id=<uuid>|root=<hex>: Parameters: id or root
	// - DELETE /census?id=<uuid>: Parameters: id
	// - GET /census/proof?root=<hex>&key=<key>: Parameters: id, key
	log.Infow("register handler", "endpoint", PingEndpoint, "method", "GET")
	a.router.Get(PingEndpoint, func(w http.ResponseWriter, r *http.Request) {
		httpWriteOK(w)
	})
	log.Infow("register handler", "endpoint", ProcessesEndpoint, "method", "POST")
	a.router.Post(ProcessEndpoint, a.newProcess)
	log.Infow("register handler", "endpoint", ProcessEndpoint, "method", "GET")
	a.router.Get(ProcessEndpoint, a.process)
<<<<<<< HEAD
	log.Infow("register handler", "endpoint", VotesEndpoint, "method", "POST")
	a.router.Post(VotesEndpoint, a.newVote)

	if testAvailable {
		log.Infow("register test handler", "endpoint", TestProcessEndpoint, "method", "POST")
		a.router.Post(TestProcessEndpoint, a.newVote)
	}
=======

	// Census endpoints
	log.Infow("register handler", "endpoint", NewCensusEndpoint, "method", "POST")
	a.router.Post(NewCensusEndpoint, a.newCensus)
	log.Infow("register handler", "endpoint", AddCensusParticipantsEndpoint, "method", "POST", "parameters", "id")
	a.router.Post(AddCensusParticipantsEndpoint, a.addCensusParticipants)
	log.Infow("register handler", "endpoint", GetCensusParticipantsEndpoint, "method", "GET", "parameters", "id")
	a.router.Get(GetCensusParticipantsEndpoint, a.getCensusParticipants)
	log.Infow("register handler", "endpoint", GetCensusRootEndpoint, "method", "GET", "parameters", "id")
	a.router.Get(GetCensusRootEndpoint, a.getCensusRoot)
	log.Infow("register handler", "endpoint", GetCensusSizeEndpoint, "method", "GET", "parameters", "id")
	a.router.Get(GetCensusSizeEndpoint, a.getCensusSize)
	log.Infow("register handler", "endpoint", DeleteCensusEndpoint, "method", "DELETE", "parameters", "id")
	a.router.Delete(DeleteCensusEndpoint, a.deleteCensus)
	log.Infow("register handler", "endpoint", GetCensusProofEndpoint, "method", "GET", "parameters", "id, key")
	a.router.Get(GetCensusProofEndpoint, a.getCensusProof)
}

// bufPool is a pool of bytes.Buffer to reduce logger allocations.
var bufPool = sync.Pool{
	New: func() interface{} {
		return new(bytes.Buffer)
	},
>>>>>>> b0b49708
}

// initRouter creates the router with all the routes and middleware.
func (a *API) initRouter() {
	logHandler := func(next http.Handler) http.Handler {
		return http.HandlerFunc(func(w http.ResponseWriter, r *http.Request) {
			// Don't log if we're in debug or for PingEndpoint.
			if log.Level() != "debug" || r.URL.Path == PingEndpoint {
				next.ServeHTTP(w, r)
				return
			}

			// Get a buffer from the pool.
			buf := bufPool.Get().(*bytes.Buffer)
			buf.Reset()

			// Read the request body into the buffer.
			bodyBytes, err := io.ReadAll(r.Body)
			if err != nil {
				http.Error(w, "unable to read request body", http.StatusInternalServerError)
				bufPool.Put(buf)
				return
			}

			// Write the bytes into our buffer.
			buf.Write(bodyBytes)

			// Log the request details.
			log.Debugw("api request",
				"method", r.Method,
				"url", r.URL.String(),
				"body", strings.ReplaceAll(buf.String(), "\"", ""),
			)

			// Restore the body for the next handler.
			r.Body = io.NopCloser(bytes.NewBuffer(bodyBytes))
			// Return the buffer to the pool.
			bufPool.Put(buf)

			next.ServeHTTP(w, r)
		})
	}

	a.router = chi.NewRouter()
	a.router.Use(cors.New(cors.Options{
		AllowedOrigins:   []string{"*"},
		AllowedMethods:   []string{"GET", "POST", "PUT", "DELETE", "OPTIONS"},
		AllowedHeaders:   []string{"Accept", "Authorization", "Content-Type", "X-CSRF-Token"},
		AllowCredentials: true,
		MaxAge:           300,
	}).Handler)
	a.router.Use(logHandler)
	a.router.Use(middleware.Recoverer)
	a.router.Use(middleware.Throttle(100))
	a.router.Use(middleware.ThrottleBacklog(5000, 40000, 60*time.Second))
	a.router.Use(middleware.Timeout(45 * time.Second))

	a.registerHandlers()
}<|MERGE_RESOLUTION|>--- conflicted
+++ resolved
@@ -80,16 +80,8 @@
 	a.router.Post(ProcessEndpoint, a.newProcess)
 	log.Infow("register handler", "endpoint", ProcessEndpoint, "method", "GET")
 	a.router.Get(ProcessEndpoint, a.process)
-<<<<<<< HEAD
 	log.Infow("register handler", "endpoint", VotesEndpoint, "method", "POST")
 	a.router.Post(VotesEndpoint, a.newVote)
-
-	if testAvailable {
-		log.Infow("register test handler", "endpoint", TestProcessEndpoint, "method", "POST")
-		a.router.Post(TestProcessEndpoint, a.newVote)
-	}
-=======
-
 	// Census endpoints
 	log.Infow("register handler", "endpoint", NewCensusEndpoint, "method", "POST")
 	a.router.Post(NewCensusEndpoint, a.newCensus)
@@ -112,7 +104,6 @@
 	New: func() interface{} {
 		return new(bytes.Buffer)
 	},
->>>>>>> b0b49708
 }
 
 // initRouter creates the router with all the routes and middleware.
