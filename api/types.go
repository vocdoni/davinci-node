--- conflicted
+++ resolved
@@ -1,12 +1,9 @@
 package api
 
 import (
-<<<<<<< HEAD
+	"github.com/google/uuid"
 	"github.com/vocdoni/circom2gnark/parser"
 	"github.com/vocdoni/vocdoni-z-sandbox/crypto/elgamal"
-=======
-	"github.com/google/uuid"
->>>>>>> b0b49708
 	"github.com/vocdoni/vocdoni-z-sandbox/types"
 )
 
@@ -15,30 +12,6 @@
 	Census uuid.UUID `json:"census"`
 }
 
-<<<<<<< HEAD
-// ProcessResponse represents the response of a voting process
-type ProcessResponse struct {
-	ProcessID        types.HexBytes  `json:"processId"`
-	EncryptionPubKey [2]types.BigInt `json:"encryptionPubKey,omitempty"`
-	StateRoot        types.HexBytes  `json:"stateRoot,omitempty"`
-	ChainID          uint32          `json:"chainId,omitempty"`
-	Nonce            uint64          `json:"nonce,omitempty"`
-	Address          string          `json:"address,omitempty"`
-}
-
-// Vote is the struct to represent a vote in the system. It will be provided by
-// the user to cast a vote in a process.
-type Vote struct {
-	ProcessID        types.HexBytes      `json:"processId"`
-	Commitment       types.HexBytes      `json:"commitment"`
-	Nullifier        types.HexBytes      `json:"nullifier"`
-	Cipherfields     elgamal.Ciphertexts `json:"cipherfields"`
-	CensusProof      types.CensusProof   `json:"censusProof"`
-	BallotProof      parser.CircomProof  `json:"ballotProof"`
-	BallotInputsHash types.HexBytes      `json:"ballotInputsHash"`
-	PublicKey        types.HexBytes      `json:"publicKey"`
-	Signature        types.HexBytes      `json:"signature"`
-=======
 // CensusRoot is the response to a census root request.
 type CensusRoot struct {
 	Root types.HexBytes `json:"root"`
@@ -53,5 +26,18 @@
 // CensusParticipants is a list of participants in a census.
 type CensusParticipants struct {
 	Participants []*CensusParticipant `json:"participants"`
->>>>>>> b0b49708
+}
+
+// Vote is the struct to represent a vote in the system. It will be provided by
+// the user to cast a vote in a process.
+type Vote struct {
+	ProcessID        types.HexBytes     `json:"processId"`
+	Commitment       types.HexBytes     `json:"commitment"`
+	Nullifier        types.HexBytes     `json:"nullifier"`
+	Cipherfields     elgamal.Ballot     `json:"cipherfields"`
+	CensusProof      types.CensusProof  `json:"censusProof"`
+	BallotProof      parser.CircomProof `json:"ballotProof"`
+	BallotInputsHash types.HexBytes     `json:"ballotInputsHash"`
+	PublicKey        types.HexBytes     `json:"publicKey"`
+	Signature        types.HexBytes     `json:"signature"`
 }