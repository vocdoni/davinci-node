package state

import (
	"fmt"
	"log"
	"math/big"
	"slices"

	"github.com/iden3/go-iden3-crypto/mimc7"
	"github.com/vocdoni/arbo"
	"github.com/vocdoni/vocdoni-z-sandbox/circuits"
	bjj "github.com/vocdoni/vocdoni-z-sandbox/crypto/ecc/bjj_gnark"
	"github.com/vocdoni/vocdoni-z-sandbox/crypto/ecc/curves"
	"github.com/vocdoni/vocdoni-z-sandbox/crypto/elgamal"
	"github.com/vocdoni/vocdoni-z-sandbox/types"
	"go.vocdoni.io/dvote/db"
	"go.vocdoni.io/dvote/db/prefixeddb"
)

var (
	// HashFn is the hash function used in the state tree.
	HashFn = arbo.HashFunctionMultiPoseidon
	// Curve is the curve used for the encryption
	Curve = curves.New(bjj.CurveType)
)

var (
	KeyProcessID     = new(big.Int).SetBytes([]byte{0x00})
	KeyCensusRoot    = new(big.Int).SetBytes([]byte{0x01})
	KeyBallotMode    = new(big.Int).SetBytes([]byte{0x02})
	KeyEncryptionKey = new(big.Int).SetBytes([]byte{0x03})
	KeyResultsAdd    = new(big.Int).SetBytes([]byte{0x04})
	KeyResultsSub    = new(big.Int).SetBytes([]byte{0x05})
)

// State represents a state tree
type State struct {
	tree      *arbo.Tree
	processID *big.Int
	db        db.Database
	dbTx      db.WriteTx

	oldResultsAdd      *elgamal.Ballot
	oldResultsSub      *elgamal.Ballot
	newResultsAdd      *elgamal.Ballot
	newResultsSub      *elgamal.Ballot
	ballotSum          *elgamal.Ballot
	overwriteSum       *elgamal.Ballot
	overwrittenBallots []*elgamal.Ballot
	ballotCount        int
	overwriteCount     int
	votes              []*Vote

	// Transition Witness
	RootHashBefore *big.Int
	Process        circuits.Process[*big.Int]
	ProcessProofs  ProcessProofs
	VotesProofs    VotesProofs
}

// ProcessProofs stores the Merkle proofs for the process, including the ID
// census root, ballot mode, and encryption key proofs.
type ProcessProofs struct {
	ID            *ArboProof
	CensusRoot    *ArboProof
	BallotMode    *ArboProof
	EncryptionKey *ArboProof
}

// VotesProofs stores the Merkle proofs for the votes, including the results
// add and sub proofs, as well as the ballot and commitment proofs.
type VotesProofs struct {
	ResultsAdd *ArboTransition
	ResultsSub *ArboTransition
	Ballot     [types.VotesPerBatch]*ArboTransition
	Commitment [types.VotesPerBatch]*ArboTransition
}

// New creates or opens a State stored in the passed database.
// The processId is used as a prefix for the keys in the database.
func New(db db.Database, processId *big.Int) (*State, error) {
	pdb := prefixeddb.NewPrefixedDatabase(db, processId.Bytes())
	tree, err := arbo.NewTree(arbo.Config{
<<<<<<< HEAD
		Database:     pdb,
		MaxLevels:    circuits.StateTreeMaxLevels,
		HashFunction: HashFn,
=======
		Database: pdb, MaxLevels: types.CensusTreeMaxLevels,
		HashFunction: HashFunc,
>>>>>>> 4b9ba1b1
	})
	if err != nil {
		return nil, err
	}

	return &State{
		db:        pdb,
		tree:      tree,
		processID: processId,
	}, nil
}

// Initialize creates a new State, initialized with the passed parameters.
// After Initialize, caller is expected to StartBatch, AddVote, EndBatch,
// StartBatch...
func (o *State) Initialize(
	censusRoot *big.Int,
	ballotMode circuits.BallotMode[*big.Int],
	encryptionKey circuits.EncryptionKey[*big.Int],
) error {
	if err := o.tree.AddBigInt(KeyProcessID, o.processID); err != nil {
		return err
	}
	if err := o.tree.AddBigInt(KeyCensusRoot, censusRoot); err != nil {
		return err
	}
	if err := o.tree.AddBigInt(KeyBallotMode, ballotMode.Serialize()...); err != nil {
		return err
	}
	if err := o.tree.AddBigInt(KeyEncryptionKey, encryptionKey.Serialize()...); err != nil {
		return err
	}
	if err := o.tree.AddBigInt(KeyResultsAdd, elgamal.NewBallot(Curve).BigInts()...); err != nil {
		return err
	}
	if err := o.tree.AddBigInt(KeyResultsSub, elgamal.NewBallot(Curve).BigInts()...); err != nil {
		return err
	}

	o.Process.ID = o.processID
	o.Process.CensusRoot = censusRoot
	o.Process.BallotMode = ballotMode
	o.Process.EncryptionKey = encryptionKey
	return nil
}

// Close the database, no more operations can be done after this.
func (o *State) Close() error {
	return o.db.Close()
}

// StartBatch resets counters and sums to zero,
// and creates a new write transaction in the db
func (o *State) StartBatch() error {
	o.dbTx = o.db.WriteTx()
	if o.oldResultsAdd == nil {
		o.oldResultsAdd = elgamal.NewBallot(Curve)
	}
	if o.oldResultsSub == nil {
		o.oldResultsSub = elgamal.NewBallot(Curve)
	}
	if o.newResultsAdd == nil {
		o.newResultsAdd = elgamal.NewBallot(Curve)
	}
	if o.newResultsSub == nil {
		o.newResultsSub = elgamal.NewBallot(Curve)
	}
	{
		_, v, err := o.tree.GetBigInt(KeyResultsAdd)
		if err != nil {
			return err
		}
		if o.oldResultsAdd, err = o.oldResultsAdd.SetBigInts(v); err != nil {
			return fmt.Errorf("OldResultsAdd: %w", err)
		}
	}
	{
		_, v, err := o.tree.GetBigInt(KeyResultsSub)
		if err != nil {
			return err
		}
		if o.oldResultsSub, err = o.oldResultsSub.SetBigInts(v); err != nil {
			return fmt.Errorf("OldResultsSub: %w", err)
		}
	}

	o.ballotSum = elgamal.NewBallot(Curve)
	o.overwriteSum = elgamal.NewBallot(Curve)
	o.ballotCount = 0
	o.overwriteCount = 0
	o.overwrittenBallots = []*elgamal.Ballot{}
	o.votes = []*Vote{}
	return nil
}

// EndBatch commits the current batch to the database and generates the Merkle
// proofs for the current batch. It also updates the results of the state tree
// with the new results. The results are calculated by adding the old results
// with the new results. The function returns an error if the commit fails or
// if the Merkle proofs cannot be generated.
func (o *State) EndBatch() error {
	var err error
	// RootHashBefore
	o.RootHashBefore, err = o.RootAsBigInt()
	if err != nil {
		return err
	}
	// first get MerkleProofs, since they need to belong to RootHashBefore, i.e. before MerkleTransitions
	if o.ProcessProofs.ID, err = o.GenArboProof(KeyProcessID); err != nil {
		log.Println("Error getting ID proof:", err)
		return err
	}
	if o.ProcessProofs.CensusRoot, err = o.GenArboProof(KeyCensusRoot); err != nil {
		log.Println("Error getting CensusRoot proof:", err)
		return err
	}
	if o.ProcessProofs.BallotMode, err = o.GenArboProof(KeyBallotMode); err != nil {
		log.Println("Error getting BallotMode proof:", err)
		return err
	}
	if o.ProcessProofs.EncryptionKey, err = o.GenArboProof(KeyEncryptionKey); err != nil {
		log.Println("Error getting EncryptionKey proof:", err)
		return err
	}

	// now build ordered chain of MerkleTransitions. The order should be the
	// same that the circuit will process them, so that the MerkleProofs are
	// in the same order as the MerkleTransitions

	// add Ballots
	for i := range o.VotesProofs.Ballot {
		if i < len(o.Votes()) {
			o.VotesProofs.Ballot[i], err = ArboTransitionFromAddOrUpdate(o,
				o.Votes()[i].Nullifier, o.Votes()[i].Ballot.BigInts()...)
		} else {
			o.VotesProofs.Ballot[i], err = ArboTransitionFromNoop(o)
		}
		if err != nil {
			return err
		}
	}
	// add Commitments
	for i := range o.VotesProofs.Commitment {
		if i < len(o.Votes()) {
			o.VotesProofs.Commitment[i], err = ArboTransitionFromAddOrUpdate(o,
				o.Votes()[i].Address, o.Votes()[i].Commitment)
		} else {
			o.VotesProofs.Commitment[i], err = ArboTransitionFromNoop(o)
		}
		if err != nil {
			return err
		}
	}
	// update ResultsAdd
	o.newResultsAdd = o.newResultsAdd.Add(o.oldResultsAdd, o.ballotSum)
	o.VotesProofs.ResultsAdd, err = ArboTransitionFromAddOrUpdate(o,
		KeyResultsAdd, o.newResultsAdd.BigInts()...)
	if err != nil {
		return fmt.Errorf("ResultsAdd: %w", err)
	}
	// update ResultsSub
	o.newResultsSub = o.newResultsSub.Add(o.oldResultsSub, o.overwriteSum)
	o.VotesProofs.ResultsSub, err = ArboTransitionFromAddOrUpdate(o,
		KeyResultsSub, o.newResultsSub.BigInts()...)
	if err != nil {
		return fmt.Errorf("ResultsSub: %w", err)
	}
	return o.dbTx.Commit()
}

// Root method returns the root of the tree as a byte array.
func (o *State) Root() ([]byte, error) {
	return o.tree.Root()
}

// RootAsBigInt method returns the root of the tree as a big.Int.
func (o *State) RootAsBigInt() (*big.Int, error) {
	root, err := o.tree.Root()
	if err != nil {
		return nil, err
	}
	return arbo.BytesToBigInt(root), nil
}

// BallotCount returns the number of ballots added in the current batch.
func (o *State) BallotCount() int {
	return o.ballotCount
}

// OldResultsAdd returns the old results add ballot of the current batch.
func (o *State) OldResultsAdd() *elgamal.Ballot {
	return o.oldResultsAdd
}

// OldResultsSub returns the old results sub ballot of the current batch.
func (o *State) OldResultsSub() *elgamal.Ballot {
	return o.oldResultsSub
}

// NewResultsAdd returns the new results add ballot of the current batch.
func (o *State) NewResultsAdd() *elgamal.Ballot {
	return o.newResultsAdd
}

// NewResultsSub returns the new results sub ballot of the current batch.
func (o *State) NewResultsSub() *elgamal.Ballot {
	return o.newResultsSub
}

// OverwriteCount returns the number of ballots overwritten in the current
// batch.
func (o *State) OverwriteCount() int {
	return o.overwriteCount
}

// Votes returns the votes added in the current batch.
func (o *State) Votes() []*Vote {
	return o.votes
}

// OverwrittenBallots returns the overwritten ballots in the current batch.
func (o *State) OverwrittenBallots() []*elgamal.Ballot {
	v := slices.Clone(o.overwrittenBallots)
	for len(v) < types.VotesPerBatch {
		v = append(v, elgamal.NewBallot(Curve))
	}
	return v
}

// PaddedVotes returns the votes added in the current batch, padded to
// circuits.VotesPerBatch. The padding is done by adding empty votes with zero
// values.
func (o *State) PaddedVotes() []*Vote {
	v := slices.Clone(o.votes)
	for len(v) < types.VotesPerBatch {
		v = append(v, &Vote{
			Address:    big.NewInt(0),
			Commitment: big.NewInt(0),
			Nullifier:  big.NewInt(0),
			Ballot:     elgamal.NewBallot(Curve),
		})
	}
	return v
}

// ProcessSerializeBigInts returns
//
//	process.ID
//	process.CensusRoot
//	process.BallotMode
//	process.EncryptionKey
func (o *State) ProcessSerializeBigInts() []*big.Int {
	list := []*big.Int{}
	list = append(list, o.ProcessID())
	list = append(list, o.CensusRoot())
	list = append(list, o.BallotMode().Serialize()...)
	list = append(list, o.EncryptionKey().Serialize()...)
	return list
}

// ProccessID returns the process ID of the state as a big.Int.
func (o *State) ProcessID() *big.Int {
	_, v, err := o.tree.GetBigInt(KeyProcessID)
	if err != nil {
		panic(err)
	}
	return v[0]
}

// CensusRoot returns the census root of the state as a big.Int.
func (o *State) CensusRoot() *big.Int {
	_, v, err := o.tree.GetBigInt(KeyCensusRoot)
	if err != nil {
		panic(err)
	}
	return v[0]
}

// BallotMode returns the ballot mode of the state as a
// circuits.BallotMode[*big.Int].
func (o *State) BallotMode() circuits.BallotMode[*big.Int] {
	_, v, err := o.tree.GetBigInt(KeyBallotMode)
	if err != nil {
		panic(err)
	}
	bm, err := new(circuits.BallotMode[*big.Int]).Deserialize(v)
	if err != nil {
		panic(err)
	}
	return bm
}

// EncryptionKey returns the encryption key of the state as a
// circuits.EncryptionKey[*big.Int].
func (o *State) EncryptionKey() circuits.EncryptionKey[*big.Int] {
	_, v, err := o.tree.GetBigInt(KeyEncryptionKey)
	if err != nil {
		panic(err)
	}
	ek, err := new(circuits.EncryptionKey[*big.Int]).Deserialize(v)
	if err != nil {
		panic(err)
	}
	return ek
}

// AggregatorWitnessHash uses the following values for each vote
//
//	process.ID
//	process.CensusRoot
//	process.BallotMode
//	process.EncryptionKey
//	vote.Address
//	vote.Commitment
//	vote.Nullifier
//	vote.Ballot
//
// to calculate a subhash of each process+vote, then hashes all subhashes
// and returns the final hash
func (o *State) AggregatorWitnessHash() (*big.Int, error) {
	// TODO: move this func somewhere else, along with other similar funcs used
	// by other circuits
	subhashes := []*big.Int{}
	for _, v := range o.PaddedVotes() {
		inputs := []*big.Int{}
		inputs = append(inputs, o.ProcessSerializeBigInts()...)
		inputs = append(inputs, v.SerializeBigInts()...)
		h, err := mimc7.Hash(inputs, nil)
		if err != nil {
			return nil, err
		}
		subhashes = append(subhashes, h)
	}

	hash, err := mimc7.Hash(subhashes, nil)
	if err != nil {
		return nil, err
	}
	return hash, nil
}

// EncodeKey encodes a key to a byte array using the maximum key length for the
// current number of levels in the state tree and the hash function length.
func EncodeKey(key *big.Int) []byte {
	maxKeyLen := arbo.MaxKeyLen(circuits.StateTreeMaxLevels, HashFn.Len())
	return arbo.BigIntToBytes(maxKeyLen, key)
}<|MERGE_RESOLUTION|>--- conflicted
+++ resolved
@@ -81,14 +81,9 @@
 func New(db db.Database, processId *big.Int) (*State, error) {
 	pdb := prefixeddb.NewPrefixedDatabase(db, processId.Bytes())
 	tree, err := arbo.NewTree(arbo.Config{
-<<<<<<< HEAD
 		Database:     pdb,
-		MaxLevels:    circuits.StateTreeMaxLevels,
+		MaxLevels:    types.StateTreeMaxLevels,
 		HashFunction: HashFn,
-=======
-		Database: pdb, MaxLevels: types.CensusTreeMaxLevels,
-		HashFunction: HashFunc,
->>>>>>> 4b9ba1b1
 	})
 	if err != nil {
 		return nil, err
@@ -433,6 +428,6 @@
 // EncodeKey encodes a key to a byte array using the maximum key length for the
 // current number of levels in the state tree and the hash function length.
 func EncodeKey(key *big.Int) []byte {
-	maxKeyLen := arbo.MaxKeyLen(circuits.StateTreeMaxLevels, HashFn.Len())
+	maxKeyLen := arbo.MaxKeyLen(types.StateTreeMaxLevels, HashFn.Len())
 	return arbo.BigIntToBytes(maxKeyLen, key)
 }