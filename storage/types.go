--- conflicted
+++ resolved
@@ -177,36 +177,19 @@
 // before and after the transition, the number of voters and the number
 // of overwrites.
 type StateTransitionBatchProofInputs struct {
-<<<<<<< HEAD
-	RootHashBefore      *big.Int    `json:"rootHashBefore"`
-	RootHashAfter       *big.Int    `json:"rootHashAfter"`
-	NumNewVotes         int         `json:"numNewVotes"`
-	NumOverwritten      int         `json:"numOverwritten"`
-	CensusRoot          *big.Int    `json:"censusRoot"`
-	BlobCommitmentLimbs [3]*big.Int `json:"blobCommitmentLimbs"`
-=======
-	RootHashBefore        *big.Int           `json:"rootHashBefore"`
-	RootHashAfter         *big.Int           `json:"rootHashAfter"`
-	VotersCount           int                `json:"votersCount"`
-	OverwrittenVotesCount int                `json:"overwrittenVotesCount"`
-	CensusRoot            *big.Int           `json:"censusRoot"`
-	BlobEvaluationPointZ  *big.Int           `json:"blobEvaluationPointZ"`
-	BlobEvaluationPointY  [4]*big.Int        `json:"blobEvaluationPointY"`
-	BlobCommitment        gethkzg.Commitment `json:"blobCommitment"`
-	BlobProof             gethkzg.Proof      `json:"blobProof"`
->>>>>>> 19568371
+	RootHashBefore        *big.Int    `json:"rootHashBefore"`
+	RootHashAfter         *big.Int    `json:"rootHashAfter"`
+	VotersCount           int         `json:"votersCount"`
+	OverwrittenVotesCount int         `json:"overwrittenVotesCount"`
+	CensusRoot            *big.Int    `json:"censusRoot"`
+	BlobCommitmentLimbs   [3]*big.Int `json:"blobCommitmentLimbs"`
 }
 
 // ABIEncode packs the fields as a single static uint256[8] blob:
 //
-<<<<<<< HEAD
-//	[ rootHashBefore, rootHashAfter, numNewVotes, numOverwritten, censusRoot,
-//	  blobCommitmentLimbs[0], blobCommitmentLimbs[1], blobCommitmentLimbs[2] ]
-=======
 //		[ rootHashBefore, rootHashAfter, votersCount, overwrittenVotesCount, censusRoot,
 //	      blobEvaluationPointZ, blobEvaluationPointY[0], blobEvaluationPointY[1],
 //	      blobEvaluationPointY[2], blobEvaluationPointY[3], blobCommitment, blobProof ]
->>>>>>> 19568371
 //
 // where the first five elements are the root hashes, counts and the census root,
 // and the next three elements are the blob commitment limbs (3 × 16 bytes).
