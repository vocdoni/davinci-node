--- conflicted
+++ resolved
@@ -47,7 +47,6 @@
 	return pids, nil
 }
 
-<<<<<<< HEAD
 // setLastStateTransitionDate updates the last state transition date for a given process ID
 // to the current time.
 // It does not acquire a global lock, so it should be called with caution.
@@ -81,7 +80,8 @@
 
 	p.IsAcceptingVotes = accepting
 	return s.setArtifact(processPrefix, pid, p)
-=======
+}
+
 // SetMetadata stores the metadata into the storage.
 func (s *Storage) SetMetadata(metadata *types.Metadata) ([]byte, error) {
 	s.globalLock.Lock()
@@ -175,7 +175,6 @@
 // encryptionKeyPrefix.
 func (s *Storage) listProcessesWithEncryptionKeys() ([][]byte, error) {
 	return s.listArtifacts(encryptionKeyPrefix)
->>>>>>> 3a03c246
 }
 
 // MetadataHash returns the hash of the metadata.
