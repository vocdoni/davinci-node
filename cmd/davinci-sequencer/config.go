--- conflicted
+++ resolved
@@ -40,20 +40,11 @@
 
 // Web3Config holds Ethereum-related configuration
 type Web3Config struct {
-<<<<<<< HEAD
 	PrivKey           string   `mapstructure:"privkey"` // Private key for the Ethereum account
 	Network           string   `mapstructure:"network"` // Network shortname
 	Rpc               []string `mapstructure:"rpc"`     // Web3 RPC endpoints, can be multiple
 	ProcessAddr       string   `mapstructure:"process"` // Custom contract addresses, overrides network defaults
 	OrganizationsAddr string   `mapstructure:"orgs"`    // Custom contract addresses, overrides network defaults
-	ResultsAddr       string   `mapstructure:"results"` // Custom contract addresses, overrides network defaults
-=======
-	PrivKey           string   `mapstructure:"privkey"`
-	Network           string   `mapstructure:"network"`
-	Rpc               []string `mapstructure:"rpc"`
-	ProcessAddr       string   `mapstructure:"process"`
-	OrganizationsAddr string   `mapstructure:"orgs"`
->>>>>>> b79144e6
 }
 
 // APIConfig holds the API-specific configuration
