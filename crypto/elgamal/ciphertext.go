--- conflicted
+++ resolved
@@ -6,11 +6,6 @@
 	"math/big"
 
 	"github.com/consensys/gnark/std/algebra/native/twistededwards"
-<<<<<<< HEAD
-	"github.com/consensys/gnark/std/math/emulated"
-	"github.com/fxamacker/cbor/v2"
-=======
->>>>>>> 4cd30bd2
 	"github.com/vocdoni/arbo"
 	gelgamal "github.com/vocdoni/gnark-crypto-primitives/elgamal"
 	"github.com/vocdoni/vocdoni-z-sandbox/circuits"
@@ -30,205 +25,8 @@
 // C2.Y coords
 const BigIntsPerCiphertext = 4
 
-<<<<<<< HEAD
-type Ballot struct {
-	CurveType   string                                `json:"curveType"`
-	Ciphertexts [circuits.FieldsPerBallot]*Ciphertext `json:"ciphertexts"`
-}
-
-// AuxBallot is an auxiliary struct used for JSON and CBOR
-// marshalling/unmarshalling
-type AuxBallot struct {
-	Ciphertexts [circuits.FieldsPerBallot]AuxCiphertext `json:"ciphertexts"`
-	CurveType   string                                  `json:"curveType"`
-}
-
-func NewBallot(curve ecc.Point) *Ballot {
-	z := &Ballot{
-		CurveType:   curve.Type(),
-		Ciphertexts: [circuits.FieldsPerBallot]*Ciphertext{},
-	}
-	for i := range z.Ciphertexts {
-		z.Ciphertexts[i] = NewCiphertext(curve)
-	}
-	return z
-}
-
-// Encrypt encrypts a message using the public key provided as elliptic curve
-// point. The randomness k can be provided or nil to generate a new one.
-func (z *Ballot) Encrypt(message [circuits.FieldsPerBallot]*big.Int, publicKey ecc.Point, k *big.Int) (*Ballot, error) {
-	for i := range z.Ciphertexts {
-		if _, err := z.Ciphertexts[i].Encrypt(message[i], publicKey, k); err != nil {
-			return nil, err
-		}
-	}
-	return z, nil
-}
-
-// Add adds two Ballots and stores the result in the receiver, which is also
-// returned.
-func (z *Ballot) Add(x, y *Ballot) *Ballot {
-	for i := range z.Ciphertexts {
-		z.Ciphertexts[i].Add(x.Ciphertexts[i], y.Ciphertexts[i])
-	}
-	return z
-}
-
-// BigInts returns a slice with 8*4 BigInts, namely the coords of each
-// Ciphertext C1.X, C1.Y, C2.X, C2.Y as little-endian, in reduced twisted
-// edwards form.
-func (z *Ballot) BigInts() []*big.Int {
-	list := []*big.Int{}
-	for _, z := range z.Ciphertexts {
-		c1x, c1y := z.C1.Point()
-		c2x, c2y := z.C2.Point()
-		list = append(list, c1x, c1y, c2x, c2y)
-	}
-	return list
-}
-
-// Serialize returns a slice of len N*4*32 bytes,
-// representing each Ciphertext C1.X, C1.Y, C2.X, C2.Y as little-endian,
-// in reduced twisted edwards form.
-func (z *Ballot) Serialize() []byte {
-	var buf bytes.Buffer
-	for _, z := range z.Ciphertexts {
-		buf.Write(z.Serialize())
-	}
-	return buf.Bytes()
-}
-
-// Deserialize reconstructs a Ballot from a slice of bytes.
-// The input must be of len N*4*32 bytes (otherwise it returns an error),
-// representing each Ciphertext C1.X, C1.Y, C2.X, C2.Y as little-endian,
-// in reduced twisted edwards form.
-func (z *Ballot) Deserialize(data []byte) error {
-	// Validate the input length
-	if len(data) != SerializedBallotSize {
-		return fmt.Errorf("invalid input length for Ballot: got %d bytes, expected %d bytes", len(data), SerializedBallotSize)
-	}
-	for i := range z.Ciphertexts {
-		err := z.Ciphertexts[i].Deserialize(data[i*sizeCiphertext : (i+1)*sizeCiphertext])
-		if err != nil {
-			return err
-		}
-	}
-	return nil
-}
-
-// Aux returns an auxiliary struct with the Ballot data to be encoded
-func (z *Ballot) Aux() *AuxBallot {
-	aux := &AuxBallot{
-		CurveType:   z.CurveType,
-		Ciphertexts: [circuits.FieldsPerBallot]AuxCiphertext{},
-	}
-	for i := range z.Ciphertexts {
-		c1x, c1y := z.Ciphertexts[i].C1.Point()
-		c2x, c2y := z.Ciphertexts[i].C2.Point()
-		bc1x, bc1y := (types.BigInt)(*c1x), (types.BigInt)(*c1y)
-		bc2x, bc2y := (types.BigInt)(*c2x), (types.BigInt)(*c2y)
-		aux.Ciphertexts[i] = AuxCiphertext{
-			C1: ecc.PointEC{X: bc1x, Y: bc1y},
-			C2: ecc.PointEC{X: bc2x, Y: bc2y},
-		}
-	}
-	return aux
-}
-
-// FromAux populates Ballot from an auxiliary struct with the Ballot data
-func (z *Ballot) FromAux(aux *AuxBallot) error {
-	if len(aux.Ciphertexts) != circuits.FieldsPerBallot {
-		return fmt.Errorf("invalid Ballot: got %d fields, expected %d fields", len(aux.Ciphertexts), circuits.FieldsPerBallot)
-	}
-	z.CurveType = aux.CurveType
-	for i := range aux.Ciphertexts {
-		ciphertext := NewCiphertext(curves.New(z.CurveType))
-		ciphertext.C1.SetPoint(aux.Ciphertexts[i].C1.X.MathBigInt(), aux.Ciphertexts[i].C1.Y.MathBigInt())
-		ciphertext.C2.SetPoint(aux.Ciphertexts[i].C2.X.MathBigInt(), aux.Ciphertexts[i].C2.Y.MathBigInt())
-		z.Ciphertexts[i] = ciphertext
-	}
-	return nil
-}
-
-// Marshal converts Ballot to a byte slice.
-func (z *Ballot) MarshalJSON() ([]byte, error) {
-	return json.Marshal(z.Aux())
-}
-
-// // Unmarshal populates Ballot from a byte slice.
-func (z *Ballot) UnmarshalJSON(data []byte) error {
-	aux := &AuxBallot{}
-	if err := json.Unmarshal(data, aux); err != nil {
-		return err
-	}
-	return z.FromAux(aux)
-}
-
-func (z *Ballot) MarshalCBOR() ([]byte, error) {
-	encOpts := cbor.CoreDetEncOptions()
-	em, err := encOpts.EncMode()
-	if err != nil {
-		return nil, fmt.Errorf("encode artifact: %w", err)
-	}
-	return em.Marshal(z.Aux())
-}
-
-func (z *Ballot) UnmarshalCBOR(data []byte) error {
-	aux := &AuxBallot{}
-	if err := cbor.Unmarshal(data, aux); err != nil {
-		return err
-	}
-	return z.FromAux(aux)
-}
-
-// String returns a string representation of the Ballot.
-func (z *Ballot) String() string {
-	b, err := json.Marshal(z)
-	if b == nil || err != nil {
-		return ""
-	}
-	return string(b)
-}
-
-// ToGnark returns z as the struct used by gnark,
-// with the points in reduced twisted edwards format
-func (z *Ballot) ToGnark() *circuits.Ballot {
-	gz := &circuits.Ballot{}
-	for i := range z.Ciphertexts {
-		gz[i] = *z.Ciphertexts[i].ToGnark()
-	}
-	return gz
-}
-
-// ToGnarkEmulatedBN254 returns z as the struct used by gnark,
-// with the points in reduced twisted edwards format
-// but as emulated.Element[sw_bn254.ScalarField] instead of frontend.Variable
-func (z *Ballot) ToGnarkEmulatedBN254() *circuits.EmulatedBallot[sw_bn254.ScalarField] {
-	eb := &circuits.EmulatedBallot[sw_bn254.ScalarField]{}
-	for i, z := range z.Ciphertexts {
-		c1x, c1y := z.C1.Point()
-		c2x, c2y := z.C2.Point()
-		eb[i] = circuits.EmulatedCiphertext[sw_bn254.ScalarField]{
-			C1: circuits.EmulatedPoint[sw_bn254.ScalarField]{
-				X: emulated.ValueOf[sw_bn254.ScalarField](c1x),
-				Y: emulated.ValueOf[sw_bn254.ScalarField](c1y),
-			},
-			C2: circuits.EmulatedPoint[sw_bn254.ScalarField]{
-				X: emulated.ValueOf[sw_bn254.ScalarField](c2x),
-				Y: emulated.ValueOf[sw_bn254.ScalarField](c2y),
-			},
-		}
-	}
-	return eb
-}
-
-// Ciphertext represents an ElGamal encrypted message with homomorphic
-// properties. It is a wrapper for convenience of the elGamal ciphersystem
-// that encapsulates the two points of a ciphertext.
-=======
 // Ciphertext represents an ElGamal encrypted message with homomorphic properties.
 // It is a wrapper for convenience of the elGamal ciphersystem that encapsulates the two points of a ciphertext.
->>>>>>> 4cd30bd2
 type Ciphertext struct {
 	C1 ecc.Point `json:"c1"`
 	C2 ecc.Point `json:"c2"`
