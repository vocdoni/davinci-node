package statetransition

import (
	"github.com/consensys/gnark/frontend"
	"github.com/consensys/gnark/std/algebra/emulated/sw_bn254"
	"github.com/consensys/gnark/std/algebra/emulated/sw_bw6761"
	"github.com/consensys/gnark/std/math/cmp"
	"github.com/consensys/gnark/std/math/emulated"
	"github.com/consensys/gnark/std/recursion/groth16"
	"github.com/vocdoni/gnark-crypto-primitives/hash/bn254/mimc7"
	"github.com/vocdoni/gnark-crypto-primitives/hash/bn254/poseidon"
	"github.com/vocdoni/gnark-crypto-primitives/utils"
	"github.com/vocdoni/vocdoni-z-sandbox/circuits"
<<<<<<< HEAD
=======
	"github.com/vocdoni/vocdoni-z-sandbox/types"
	"github.com/vocdoni/vocdoni-z-sandbox/util"
>>>>>>> 4b9ba1b1
)

// HashFn is the hash function used in the circuit. It should the equivalent
// hash function used in the state package (state.HashFn).
var HashFn = poseidon.MultiHash

type Circuit struct {
	// Public inputs
	RootHashBefore frontend.Variable `gnark:",public"`
	RootHashAfter  frontend.Variable `gnark:",public"`
	NumNewVotes    frontend.Variable `gnark:",public"`
	NumOverwrites  frontend.Variable `gnark:",public"`
	// Private data inputs
	Process circuits.Process[frontend.Variable]
	Votes   [types.VotesPerBatch]Vote
	Results Results
	// Private merkle proofs inputs
	ProcessProofs ProcessProofs
	VotesProofs   VotesProofs
	ResultsProofs ResultsProofs
	// Private recursive proof inputs
	AggregatorProof groth16.Proof[sw_bw6761.G1Affine, sw_bw6761.G2Affine]
	AggregatorVK    groth16.VerifyingKey[sw_bw6761.G1Affine, sw_bw6761.G2Affine, sw_bw6761.GTEl] `gnark:"-"`
}

// Results struct contains the ballot structs for addition and subtraction
// after and before the aggregation.
type Results struct {
	OldResultsAdd circuits.Ballot
	OldResultsSub circuits.Ballot
	NewResultsAdd circuits.Ballot
	NewResultsSub circuits.Ballot
}

// ProcessProofs struct contains the Merkle proofs for the process for the ID
// CensusRoot, BallotMode and EncryptionKey.
type ProcessProofs struct {
	ID            MerkleProof
	CensusRoot    MerkleProof
	BallotMode    MerkleProof
	EncryptionKey MerkleProof
}

// VotesProofs struct contains the Merkle transition proofs for the ballots and
// commitments.
type VotesProofs struct {
<<<<<<< HEAD
	// Key is Nullifier, LeafHash is smt.Hash1(encoded(Ballot.Serialize()))
	Ballot [circuits.VotesPerBatch]MerkleTransition
	// Key is Address, LeafHash is smt.Hash1(encoded(Commitment))
	Commitment [circuits.VotesPerBatch]MerkleTransition
=======
	Ballot     [types.VotesPerBatch]MerkleTransition // Key is Nullifier, LeafHash is smt.Hash1(Ballot.Serialize())
	Commitment [types.VotesPerBatch]MerkleTransition // Key is Address, LeafHash is smt.Hash1(Commitment)
>>>>>>> 4b9ba1b1
}

// ResultsProofs struct contains the Merkle transition proofs for the addition
// and subtraction of the results.
type ResultsProofs struct {
	ResultsAdd MerkleTransition
	ResultsSub MerkleTransition
}

// Vote struct contains the circuits.Vote struct and the overwritten ballot.
type Vote struct {
	circuits.Vote[frontend.Variable]
	OverwrittenBallot circuits.Ballot
}

// Define declares the circuit's constraints
func (circuit Circuit) Define(api frontend.API) error {
	circuit.VerifyAggregatorProof(api)
	circuit.VerifyMerkleProofs(api, HashFn)
	circuit.VerifyMerkleTransitions(api, HashFn)
	circuit.VerifyLeafHashes(api, HashFn)
	circuit.VerifyBallots(api)
	return nil
}

// paddedElement helper function returns an bw6761 curve emulated element with
// the limb provided as the first limb and the rest as 0. This is used to
// transform the mimc7 hash output to an emulated element of the bw6761 curve.
func paddedElement(limb frontend.Variable) emulated.Element[sw_bw6761.ScalarField] {
	return emulated.Element[sw_bw6761.ScalarField]{
		Limbs: []frontend.Variable{limb, 0, 0, 0, 0, 0},
	}
}

// inputHashToElements transforms the mimc7 hash output to an array of emulated
// elements of the bw6761 curve. It transform the hash output to an emulated
// element of the bn254 curve, and then split each limb of the element to single
// emulated element of the bw6761 curve. Each bn254 limb will be placed as the
// first limb of the resulting bw6761 elements, and the rest of the limbs
// will be set to 0. It also receives a flag to indicate if the current hash
// comes from a valid vote or not. If the vote is not valid, the first limb
// will be set to 1, and the rest will be set to 0.
func inputHashToElements(api frontend.API, isValid, inputsHash frontend.Variable) []emulated.Element[sw_bw6761.ScalarField] {
	voterHash, err := utils.UnpackVarToScalar[sw_bn254.ScalarField](api, inputsHash)
	if err != nil {
		return nil
	}
	finalElements := []emulated.Element[sw_bw6761.ScalarField]{}
	for l, limb := range voterHash.Limbs {
		dummyLimb := 0
		if l == 0 {
			dummyLimb = 1
		}
		finalLimb := api.Select(isValid, limb, dummyLimb)
		finalElements = append(finalElements, paddedElement(finalLimb))
	}
	return finalElements
}

// proofInputsHash calculates the mimc7 hash of the public inputs of the proof
// of the i-th vote. It uses the native mimc7 hash function to calculate the
// hash, and then transform the hash to an emulated element of the bw6761 curve.
// The hash is calculated using the public inputs of the proof of the i-th vote.
func (c Circuit) proofInputsHash(api frontend.API, idx int) frontend.Variable {
	// init native mimc7 hash function
	hFn, err := mimc7.NewMiMC(api)
	if err != nil {
		circuits.FrontendError(api, "failed to create mimc7 hash function: ", err)
		return 0
	}
	// calculate the hash of the public inputs of the proof of the i-th vote
	if err := hFn.Write(circuits.VoteVerifierInputs(c.Process, c.Votes[idx].Vote)...); err != nil {
		circuits.FrontendError(api, "failed to write mimc7 hash function: ", err)
		return 0
	}
	// transform the hash to an emulated element of the bn254 curve
	return hFn.Sum()
}

// CalculateAggregatorWitness calculates the witness for the Aggregator proof.
// The Aggregator witness is the hash of the public inputs of the proof of each
// vote that it aggregates. The public inputs of the proof of each vote are
// composed by the hash of the public-private inputs of the proof, which is an
// emulated.Element[sw_bn254.ScalarField]. To calculate the witness we need to
// calculate each hash of the public inputs of the proof of each vote (it can
// be done using native mimc7 because this circuit should be work in the bn254
// curve). But the witness should be an emulated element of the bw6761 curve,
// that contains the hash as a emulated element of the bn254 curve. So we need
// to transform the hash, first to an emulated element of the bn254 curve,
// and then to an emulated element of the bw6761 curve.
func (c Circuit) CalculateAggregatorWitness(api frontend.API) (groth16.Witness[sw_bw6761.ScalarField], error) {
	// calculate the number of valid votes (it should be the number of new
	// votes plus the number of overwrites)
	validVotes := api.Add(c.NumNewVotes, c.NumOverwrites)
	// the witness should be a bw6761 element, and it should include the
	// number of valid votes as public input
	witness := groth16.Witness[sw_bw6761.ScalarField]{
		Public: []emulated.Element[sw_bw6761.ScalarField]{paddedElement(validVotes)},
	}
	// iterate over votes inputs to calculate the votes hashes and append them
	// to the witness
	for i := range circuits.VotesPerBatch {
		isValid := cmp.IsLess(api, i, validVotes)
		inputsHash := c.proofInputsHash(api, i)
		// transform the hash to an emulated element of the bn254 curve into
		// an emulated element of the bw6761 curve
		witness.Public = append(witness.Public, inputHashToElements(api, isValid, inputsHash)...)
	}
	return witness, nil
}

// VerifyAggregatorProof verifies the Aggregator proof using the witness
// calculated by the CalculateAggregatorWitness function. It uses the
// groth16 verifier to verify the proof. The proof is verified using the
// AggregatorVK, which is the verification key of the Aggregator proof.
func (circuit Circuit) VerifyAggregatorProof(api frontend.API) {
	witness, err := circuit.CalculateAggregatorWitness(api)
	if err != nil {
		circuits.FrontendError(api, "failed to create bw6761 witness: ", err)
	}
	// initialize the verifier
	verifier, err := groth16.NewVerifier[sw_bw6761.ScalarField, sw_bw6761.G1Affine, sw_bw6761.G2Affine, sw_bw6761.GTEl](api)
	if err != nil {
		circuits.FrontendError(api, "failed to create bw6761 verifier: ", err)
		return
	}
	// verify the proof with the hash as input and the fixed verification key
	if err := verifier.AssertProof(circuit.AggregatorVK, circuit.AggregatorProof, witness, groth16.WithCompleteArithmetic()); err != nil {
		circuits.FrontendError(api, "failed to verify aggregated proof: ", err)
		return
	}
}

// VerifyMerkleProofs verifies that the ProcessID, CensusRoot, BallotMode
// and EncryptionKey belong to the RootHashBefore. It uses the MerkleProof
// structure to verify the proofs. The proofs are verified using the Verify
// function of the MerkleProof structure.
func (circuit Circuit) VerifyMerkleProofs(api frontend.API, hFn utils.Hasher) {
	circuit.ProcessProofs.ID.Verify(api, hFn, circuit.RootHashBefore)
	circuit.ProcessProofs.CensusRoot.Verify(api, hFn, circuit.RootHashBefore)
	circuit.ProcessProofs.BallotMode.Verify(api, hFn, circuit.RootHashBefore)
	circuit.ProcessProofs.EncryptionKey.Verify(api, hFn, circuit.RootHashBefore)
}

// VerifyMerkleTransitions verifies that the chain of tree transitions is valid.
// It first verifies the chain of tree transitions of the ballots, then the
// chain of tree transitions of the commitments, and finally the chain of tree
// transitions of the results. The order of the transitions is fundamental to
// achieve the final root hash.
func (circuit Circuit) VerifyMerkleTransitions(api frontend.API, hFn utils.Hasher) {
	// verify chain of tree transitions, order here is fundamental.
	root := circuit.RootHashBefore
	for i := range circuit.VotesProofs.Ballot {
		root = circuit.VotesProofs.Ballot[i].Verify(api, hFn, root)
	}
	for i := range circuit.VotesProofs.Commitment {
		root = circuit.VotesProofs.Commitment[i].Verify(api, hFn, root)
	}
	root = circuit.ResultsProofs.ResultsAdd.Verify(api, hFn, root)
	root = circuit.ResultsProofs.ResultsSub.Verify(api, hFn, root)
	api.AssertIsEqual(root, circuit.RootHashAfter)
}

// VerifyLeafHashes verifies that the leaf hashes of the process, votes and
// results are correct. It verifies that the leaf hashes of the process, votes
// and results are equal to the leaf hashes of the proofs. It uses the
// VerifyLeafHash function of the MerkleProof structure to verify the leaf
// hashes.
func (circuit Circuit) VerifyLeafHashes(api frontend.API, hFn utils.Hasher) {
	// Process
	circuit.ProcessProofs.ID.VerifyLeafHash(api, hFn, circuit.Process.ID)
	circuit.ProcessProofs.CensusRoot.VerifyLeafHash(api, hFn, circuit.Process.CensusRoot)
	circuit.ProcessProofs.BallotMode.VerifyLeafHash(api, hFn, circuit.Process.BallotMode.Serialize()...)
	circuit.ProcessProofs.EncryptionKey.VerifyLeafHash(api, hFn, circuit.Process.EncryptionKey.Serialize()...)
	// Votes
	for i, v := range circuit.Votes {
		// Nullifier
		api.AssertIsEqual(v.Nullifier, circuit.VotesProofs.Ballot[i].NewKey)
		// Address
		api.AssertIsEqual(v.Address, circuit.VotesProofs.Commitment[i].NewKey)
		// Ballot
		circuit.VotesProofs.Ballot[i].VerifyNewLeafHash(api, hFn, v.Ballot.SerializeVars()...)
		// Commitment
		circuit.VotesProofs.Commitment[i].VerifyNewLeafHash(api, hFn, v.Commitment)
		// OverwrittenBallot
		circuit.VotesProofs.Ballot[i].VerifyOverwrittenBallot(api, hFn, v.OverwrittenBallot.SerializeVars()...)
	}
	// Results
	circuit.ResultsProofs.ResultsAdd.VerifyOldLeafHash(api, hFn, circuit.Results.OldResultsAdd.SerializeVars()...)
	circuit.ResultsProofs.ResultsSub.VerifyOldLeafHash(api, hFn, circuit.Results.OldResultsSub.SerializeVars()...)
	circuit.ResultsProofs.ResultsAdd.VerifyNewLeafHash(api, hFn, circuit.Results.NewResultsAdd.SerializeVars()...)
	circuit.ResultsProofs.ResultsSub.VerifyNewLeafHash(api, hFn, circuit.Results.NewResultsSub.SerializeVars()...)
}

// VerifyBallots counts the ballots using homomorphic encrpytion and checks
// that the number of ballots is equal to the number of new votes and
// overwrites. It uses the Ballot structure to count the ballots.
func (circuit Circuit) VerifyBallots(api frontend.API) {
	ballotSum, overwrittenSum, zero := circuits.NewBallot(), circuits.NewBallot(), circuits.NewBallot()
	var ballotCount, overwrittenCount frontend.Variable = 0, 0

	for i, b := range circuit.VotesProofs.Ballot {
		ballotSum.Add(api, ballotSum, circuits.NewBallot().Select(api, b.IsInsertOrUpdate(api), &circuit.Votes[i].Ballot, zero))
		overwrittenSum.Add(api, overwrittenSum, circuits.NewBallot().Select(api, b.IsUpdate(api), &circuit.Votes[i].OverwrittenBallot, zero))
		ballotCount = api.Add(ballotCount, api.Select(b.IsInsertOrUpdate(api), 1, 0))
		overwrittenCount = api.Add(overwrittenCount, api.Select(b.IsUpdate(api), 1, 0))
	}

	circuit.Results.NewResultsAdd.AssertIsEqual(api,
		circuits.NewBallot().Add(api, &circuit.Results.OldResultsAdd, ballotSum))
	circuit.Results.NewResultsSub.AssertIsEqual(api,
		circuits.NewBallot().Add(api, &circuit.Results.OldResultsSub, overwrittenSum))
	api.AssertIsEqual(circuit.NumNewVotes, ballotCount)
	api.AssertIsEqual(circuit.NumOverwrites, overwrittenCount)
}<|MERGE_RESOLUTION|>--- conflicted
+++ resolved
@@ -11,11 +11,7 @@
 	"github.com/vocdoni/gnark-crypto-primitives/hash/bn254/poseidon"
 	"github.com/vocdoni/gnark-crypto-primitives/utils"
 	"github.com/vocdoni/vocdoni-z-sandbox/circuits"
-<<<<<<< HEAD
-=======
 	"github.com/vocdoni/vocdoni-z-sandbox/types"
-	"github.com/vocdoni/vocdoni-z-sandbox/util"
->>>>>>> 4b9ba1b1
 )
 
 // HashFn is the hash function used in the circuit. It should the equivalent
@@ -62,15 +58,10 @@
 // VotesProofs struct contains the Merkle transition proofs for the ballots and
 // commitments.
 type VotesProofs struct {
-<<<<<<< HEAD
 	// Key is Nullifier, LeafHash is smt.Hash1(encoded(Ballot.Serialize()))
-	Ballot [circuits.VotesPerBatch]MerkleTransition
+	Ballot [types.VotesPerBatch]MerkleTransition
 	// Key is Address, LeafHash is smt.Hash1(encoded(Commitment))
-	Commitment [circuits.VotesPerBatch]MerkleTransition
-=======
-	Ballot     [types.VotesPerBatch]MerkleTransition // Key is Nullifier, LeafHash is smt.Hash1(Ballot.Serialize())
-	Commitment [types.VotesPerBatch]MerkleTransition // Key is Address, LeafHash is smt.Hash1(Commitment)
->>>>>>> 4b9ba1b1
+	Commitment [types.VotesPerBatch]MerkleTransition
 }
 
 // ResultsProofs struct contains the Merkle transition proofs for the addition
@@ -172,7 +163,7 @@
 	}
 	// iterate over votes inputs to calculate the votes hashes and append them
 	// to the witness
-	for i := range circuits.VotesPerBatch {
+	for i := range types.VotesPerBatch {
 		isValid := cmp.IsLess(api, i, validVotes)
 		inputsHash := c.proofInputsHash(api, i)
 		// transform the hash to an emulated element of the bn254 curve into
