--- conflicted
+++ resolved
@@ -15,24 +15,12 @@
 // in their original format (not Gnark format). This is useful for tests and
 // for creating the storage.StateTransitionBatchProofInputs.
 type PublicInputs struct {
-<<<<<<< HEAD
-	RootHashBefore      *big.Int
-	RootHashAfter       *big.Int
-	NumNewVotes         *big.Int
-	NumOverwritten      *big.Int
-	CensusRoot          *big.Int
-	BlobCommitmentLimbs [3]*big.Int
-=======
 	RootHashBefore        *big.Int
 	RootHashAfter         *big.Int
 	VotersCount           *big.Int
 	OverwrittenVotesCount *big.Int
 	CensusRoot            *big.Int
-	BlobEvaluationPointZ  *big.Int
-	BlobEvaluationPointY  [4]*big.Int
-	BlobCommitment        kzg4844.Commitment
-	BlobProof             kzg4844.Proof
->>>>>>> 19568371
+	BlobCommitmentLimbs   [3]*big.Int
 }
 
 // GenerateWitness generates the witness for the state transition circuit
@@ -151,12 +139,8 @@
 	witness.BlobEvaluationResultY = blobData.ForGnark.Y
 
 	// Create public inputs in original format
-<<<<<<< HEAD
-	var numNewVotes, numOverwritten *big.Int
-=======
 	// Convert frontend.Variable to *big.Int properly
 	var votersCount, overwrittenVotesCount *big.Int
->>>>>>> 19568371
 
 	// Handle VotersCount conversion
 	switch v := witness.VotersCount.(type) {
@@ -179,24 +163,12 @@
 	}
 
 	publicInputs := &PublicInputs{
-<<<<<<< HEAD
-		RootHashBefore:      o.RootHashBefore(),
-		RootHashAfter:       witness.RootHashAfter.(*big.Int),
-		NumNewVotes:         numNewVotes,
-		NumOverwritten:      numOverwritten,
-		CensusRoot:          censusRoot.MathBigInt(),
-		BlobCommitmentLimbs: blobData.CommitmentLimbs,
-=======
 		RootHashBefore:        o.RootHashBefore(),
 		RootHashAfter:         witness.RootHashAfter.(*big.Int),
 		VotersCount:           votersCount,
 		OverwrittenVotesCount: overwrittenVotesCount,
 		CensusRoot:            censusRoot.MathBigInt(),
-		BlobEvaluationPointZ:  blobData.Z,
-		BlobEvaluationPointY:  blobData.Ylimbs,
-		BlobCommitment:        blobData.Commitment,
-		BlobProof:             blobData.OpeningProof,
->>>>>>> 19568371
+		BlobCommitmentLimbs:   blobData.CommitmentLimbs,
 	}
 
 	return witness, publicInputs, nil
