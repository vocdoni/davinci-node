--- conflicted
+++ resolved
@@ -165,32 +165,12 @@
 
 	// Create a simplified struct for JSON export
 	type PublicInputsJSON struct {
-<<<<<<< HEAD
-		RootHashBefore      *big.Int    `json:"rootHashBefore"`
-		RootHashAfter       *big.Int    `json:"rootHashAfter"`
-		NumNewVotes         *big.Int    `json:"numNewVotes"`
-		NumOverwritten      *big.Int    `json:"numOverwritten"`
-		CensusRoot          *big.Int    `json:"censusRoot"`
-		BlobCommitmentLimbs [3]*big.Int `json:"blobCommitmentLimbs"`
-	}
-
-	inputsForJSON := PublicInputsJSON{
-		RootHashBefore:      publicInputs.RootHashBefore,
-		RootHashAfter:       publicInputs.RootHashAfter,
-		NumNewVotes:         publicInputs.NumNewVotes,
-		NumOverwritten:      publicInputs.NumOverwritten,
-		CensusRoot:          publicInputs.CensusRoot,
-		BlobCommitmentLimbs: publicInputs.BlobCommitmentLimbs,
-=======
 		RootHashBefore        *big.Int    `json:"rootHashBefore"`
 		RootHashAfter         *big.Int    `json:"rootHashAfter"`
 		VotersCount           *big.Int    `json:"votersCount"`
 		OverwrittenVotesCount *big.Int    `json:"overwrittenVotesCount"`
 		CensusRoot            *big.Int    `json:"censusRoot"`
-		BlobEvaluationPointZ  *big.Int    `json:"blobEvaluationPointZ"`
-		BlobEvaluationPointY  [4]*big.Int `json:"blobEvaluationPointY"`
-		BlobCommitment        string      `json:"blobCommitment"`
-		BlobProof             string      `json:"blobProof"`
+		BlobCommitmentLimbs   [3]*big.Int `json:"blobCommitmentLimbs"`
 	}
 
 	inputsForJSON := PublicInputsJSON{
@@ -199,11 +179,7 @@
 		VotersCount:           publicInputs.VotersCount,
 		OverwrittenVotesCount: publicInputs.OverwrittenVotesCount,
 		CensusRoot:            publicInputs.CensusRoot,
-		BlobEvaluationPointZ:  publicInputs.BlobEvaluationPointZ,
-		BlobEvaluationPointY:  publicInputs.BlobEvaluationPointY,
-		BlobCommitment:        fmt.Sprintf("0x%x", publicInputs.BlobCommitment),
-		BlobProof:             fmt.Sprintf("0x%x", publicInputs.BlobProof),
->>>>>>> 19568371
+		BlobCommitmentLimbs:   publicInputs.BlobCommitmentLimbs,
 	}
 
 	// Save inputs as JSON
