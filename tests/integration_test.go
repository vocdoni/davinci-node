package tests

import (
	"context"
	"testing"
	"time"

	qt "github.com/frankban/quicktest"
	"github.com/vocdoni/vocdoni-z-sandbox/api"
	"github.com/vocdoni/vocdoni-z-sandbox/circuits"
	"github.com/vocdoni/vocdoni-z-sandbox/circuits/ballotproof"
	"github.com/vocdoni/vocdoni-z-sandbox/circuits/voteverifier"
	"github.com/vocdoni/vocdoni-z-sandbox/log"
	"github.com/vocdoni/vocdoni-z-sandbox/service"
	"github.com/vocdoni/vocdoni-z-sandbox/types"
)

func init() {
	log.Init(log.LogLevelDebug, "stdout", nil)
	if err := service.DownloadArtifacts(20 * time.Minute); err != nil {
		log.Errorw(err, "failed to download artifacts")
	}
}

func TestIntegration(t *testing.T) {
	c := qt.New(t)

	// Setup
	ctx := context.Background()
	apiSrv, stg, contracts := NewTestService(t, ctx)
	_, port := apiSrv.HostPort()
	cli, err := NewTestClient(port)
	c.Assert(err, qt.IsNil)

	c.Run("create organization", func(c *qt.C) {
		orgAddr := createOrganization(c, contracts)
		t.Logf("Organization address: %s", orgAddr.String())
	})

	c.Run("create process", func(c *qt.C) {
		// Create census with 10 participants
		root, participants, signers := createCensus(c, cli, 10)

		// Generate proof for first participant
		proof := generateCensusProof(c, cli, root, participants[0].Key)
		c.Assert(proof, qt.Not(qt.IsNil))
		c.Assert(proof.Siblings, qt.IsNotNil)

		// Check the proof key is the same as the participant key and signer address
		qt.Assert(t, proof.Key.String(), qt.DeepEquals, participants[0].Key.String())
		qt.Assert(t, string(proof.Key), qt.DeepEquals, string(signers[0].Address().Bytes()))

		ballotMode := types.BallotMode{
			MaxCount:        2,
			MaxValue:        new(types.BigInt).SetUint64(100),
			MinValue:        new(types.BigInt).SetUint64(0),
			ForceUniqueness: false,
			CostFromWeight:  false,
			CostExponent:    1,
			MaxTotalCost:    new(types.BigInt).SetUint64(100),
			MinTotalCost:    new(types.BigInt).SetUint64(100),
		}

		pid, _ := createProcess(c, contracts, cli, root, ballotMode)
		t.Logf("Process ID: %s", pid.String())
	})

	c.Run("create vote", func(c *qt.C) {
		// load ballot proof artifacts
<<<<<<< HEAD
		ctx, cancel := context.WithTimeout(context.Background(), 5*time.Minute)
		defer cancel()
		c.Assert(ballotproof.Artifacts.DownloadAll(ctx), qt.IsNil)
		c.Assert(voteverifier.Artifacts.DownloadAll(ctx), qt.IsNil)
=======
		c.Assert(ballotproof.Artifacts.LoadAll(), qt.IsNil)
		c.Assert(voteverifier.Artifacts.LoadAll(), qt.IsNil)
>>>>>>> b14788d3

		// create census with 10 participants
		root, _, signers := createCensus(c, cli, 10)
		// create process
		mockMode := circuits.MockBallotMode()
		ballotMode := types.BallotMode{
			MaxCount:        uint8(mockMode.MaxCount.Uint64()),
			ForceUniqueness: mockMode.ForceUniqueness.Uint64() == 1,
			MaxValue:        (*types.BigInt)(mockMode.MaxValue),
			MinValue:        (*types.BigInt)(mockMode.MinValue),
			MaxTotalCost:    (*types.BigInt)(mockMode.MaxTotalCost),
			MinTotalCost:    (*types.BigInt)(mockMode.MinTotalCost),
			CostFromWeight:  mockMode.CostFromWeight.Uint64() == 1,
			CostExponent:    uint8(mockMode.CostExp.Uint64()),
		}
		pid, encryptionKey := createProcess(c, contracts, cli, root, ballotMode)
		// generate a vote for the first participant
		vote := createVote(c, pid, encryptionKey, signers[0])
		// generate census proof for first participant
		censusProof := generateCensusProof(c, cli, root, signers[0].Address().Bytes())
		c.Assert(censusProof, qt.Not(qt.IsNil))
		c.Assert(censusProof.Siblings, qt.IsNotNil)
		vote.CensusProof = *censusProof

		body, status, err := cli.Request("POST", vote, nil, api.VotesEndpoint)
		c.Assert(err, qt.IsNil)
		c.Assert(status, qt.Equals, 200)
		c.Log("Vote created", string(body))

		// wait to process the vote
		voteWaiter, cancel := context.WithTimeout(context.Background(), 4*time.Minute)
		defer cancel()
		for {
			select {
			case <-voteWaiter.Done():
				c.Fatal("timeout waiting for vote to be processed")
			default:
				if stg.CountVerifiedBallots(pid.Marshal()) == 1 {
					return
				}
				time.Sleep(time.Second)
			}
		}
	})
}<|MERGE_RESOLUTION|>--- conflicted
+++ resolved
@@ -67,15 +67,8 @@
 
 	c.Run("create vote", func(c *qt.C) {
 		// load ballot proof artifacts
-<<<<<<< HEAD
-		ctx, cancel := context.WithTimeout(context.Background(), 5*time.Minute)
-		defer cancel()
-		c.Assert(ballotproof.Artifacts.DownloadAll(ctx), qt.IsNil)
-		c.Assert(voteverifier.Artifacts.DownloadAll(ctx), qt.IsNil)
-=======
 		c.Assert(ballotproof.Artifacts.LoadAll(), qt.IsNil)
 		c.Assert(voteverifier.Artifacts.LoadAll(), qt.IsNil)
->>>>>>> b14788d3
 
 		// create census with 10 participants
 		root, _, signers := createCensus(c, cli, 10)
