package config

// DavinciWeb3Config contains the smart contract addresses for Davinci.
type DavinciWeb3Config struct {
	ProcessRegistrySmartContract      string
	OrganizationRegistrySmartContract string
	ResultsSmartContract              string
	StateTransitionZKVerifier         string
}

// DefaultConfig contains the default smart contract addresses for Davinci by network.
var DefaultConfig = map[string]DavinciWeb3Config{
	"sep": {
<<<<<<< HEAD
		ProcessRegistrySmartContract:      "0x64bA009A7955c06a9Fde21a70044fE257c141779",
		OrganizationRegistrySmartContract: "0xDdf46896BD0909F0b565e2aD5cdD43F975aE933E",
		ResultsSmartContract:              "0xDdf46896BD0909F0b565e2aD5cdD43F975aE933E", // duplicate for now
		StateTransitionZKVerifier:         "0xbaFb9C0c6FE692694278e28fd4Abf7f351787fd1",
=======
		ProcessRegistrySmartContract:      "0x7c2Fdd6b411e40d9f02B496D1cA1EA767bC3d337",
		OrganizationRegistrySmartContract: "0x82A6492db3c26E666634FF8EFDac3Fe8dbe5652C",
		ResultsSmartContract:              "0x82A6492db3c26E666634FF8EFDac3Fe8dbe5652C", // duplicate for now
>>>>>>> 81494806
	},
}

// AvailableNetworks contains the list of networks where Davinci is deployed.
var AvailableNetworks = []string{
	"sep",
}<|MERGE_RESOLUTION|>--- conflicted
+++ resolved
@@ -11,16 +11,10 @@
 // DefaultConfig contains the default smart contract addresses for Davinci by network.
 var DefaultConfig = map[string]DavinciWeb3Config{
 	"sep": {
-<<<<<<< HEAD
-		ProcessRegistrySmartContract:      "0x64bA009A7955c06a9Fde21a70044fE257c141779",
-		OrganizationRegistrySmartContract: "0xDdf46896BD0909F0b565e2aD5cdD43F975aE933E",
-		ResultsSmartContract:              "0xDdf46896BD0909F0b565e2aD5cdD43F975aE933E", // duplicate for now
-		StateTransitionZKVerifier:         "0xbaFb9C0c6FE692694278e28fd4Abf7f351787fd1",
-=======
 		ProcessRegistrySmartContract:      "0x7c2Fdd6b411e40d9f02B496D1cA1EA767bC3d337",
 		OrganizationRegistrySmartContract: "0x82A6492db3c26E666634FF8EFDac3Fe8dbe5652C",
 		ResultsSmartContract:              "0x82A6492db3c26E666634FF8EFDac3Fe8dbe5652C", // duplicate for now
->>>>>>> 81494806
+		StateTransitionZKVerifier:         "0x0C1f5067Dc08A4A81061cf86D33002c903279653",
 	},
 }
 
